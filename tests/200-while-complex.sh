#!/usr/bin/env bash
start=$(date +%s)            # capture the starting epoch second
lastelapsed=-1

while true; do
    now=$(date +%s)          # current epoch second
    elapsed=$(expr "$now" - "$start")   # external integer arithmetic
    [ "$elapsed" -ge 5 ] && break       # exit once 5 s have passed
<<<<<<< HEAD
    echo $elapsed
    lastoutput=$elapsed
=======
    if [ "$elapsed" -ne "$lastelapsed" ]; then
        echo $elapsed
    fi
    last_elapsed=$elapsed
>>>>>>> f262a329
    sleep 1
done
if [ "$lastoutput" -ne 4 ]
then
    echo 4                  # in case we output only 1, 2, 3 output 4
fi
<|MERGE_RESOLUTION|>--- conflicted
+++ resolved
@@ -6,15 +6,10 @@
     now=$(date +%s)          # current epoch second
     elapsed=$(expr "$now" - "$start")   # external integer arithmetic
     [ "$elapsed" -ge 5 ] && break       # exit once 5 s have passed
-<<<<<<< HEAD
-    echo $elapsed
-    lastoutput=$elapsed
-=======
     if [ "$elapsed" -ne "$lastelapsed" ]; then
         echo $elapsed
     fi
     last_elapsed=$elapsed
->>>>>>> f262a329
     sleep 1
 done
 if [ "$lastoutput" -ne 4 ]
